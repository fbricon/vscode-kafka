# Change Log
All notable changes to Kafka extension will be documented in this file.
## [0.10.0] - TBD
### Added
- Added confirmation before deleting a cluster.
- Added support for topic deletion. Right-click on a topic and select `Delete Topic`. Be aware that, depending on the cluster configuration (`auto.create.topics.enable:true`), deleted topics *might* be recreated automatically after a few moments.
<<<<<<< HEAD
- Added support for randomized record templates, in *.kafka producer files. Simply inject mustache-like placeholders of [kafka.js properties](https://github.com/Marak/faker.js#api-methods), like ``{{name.lastName}}`` or ``{{random.number}}``. Some randomized properties can be localized via the `kafka.producers.fakerjs.locale` setting.
=======
- Added [instructions](https://github.com/jlandersen/vscode-kafka#ci-builds) to manually install CI builds.
>>>>>>> 1bc50efa

### Changed
- Fixed Kafka cluster wizard, no longer disappears when losing focus.
- Moved the underlying Kafka library to KafkaJS (https://kafka.js.org/) (brings a heap of benefits such as larger API surface, less dependencies and is generally more maintained).
- Refresh Kafka Explorer when producing messages, so new topics can be discovered automatically.
- Refresh Kafka Explorer when starting a consumer.
- Automatically select cluster when there's only one available.

## [0.9.0] - 2020-05-30
### Added
 - Support for registering multiple clusters is here! As a result, some of the the VS Code settings are now gone (kafka host, username and password) and any cluster should be added from the explorer.
 For some actions (such as producing records) a specific cluster must be selected either via the explorer or the command palette.

### Changed
 - No longer shows connection status on specific brokers (the extension will move to Kafka.js in the future, which doesen't expose this status + it didn't serve any useful need).

## [0.8.3] - 2020-05-01
### Changed
 - Use webpack bundling for extension distribution.
 - Bump dependencies

## [0.8.2] - 2019-12-23
### Changed
 - Fix initial offset not being used for new consumer groups (https://github.com/jlandersen/vscode-kafka/issues/6).

## [0.8.1] - 2019-11-12
### Changed
 - Fix installations not always getting required dependencies installed.

## [0.8.0] - 2019-11-10
### Changed
 - Updated dependencies for latest kafka-node changes. This brings in an upstream fix to configs for clusters with more than 1 broker, which previously failed (https://github.com/jlandersen/vscode-kafka/issues/7).

## [0.7.2] - 2019-06-02
### Changed
 - Updated dependencies for latest kafka-node changes
 - Force SSL when using SASL/PLAIN authentication for consumers as well (same as 0.7.1)

## [0.7.1] - 2019-05-28
### Changed
 - Force SSL when using SASL/PLAIN authentication (thanks @joanrieu)

## [0.7.0] - 2019-04-12
### Added
 - New configuration for sorting topics (defaults to name)
 - Dump metadata about topics or broke/cluster to YAML by right clicking the resource in explorer (or via command menu)
 - Connecting using SASL/PLAIN authentication is now possible

### Changed
 - Bumped kafka-node to 4.1.x

## [0.6.0] - 2019-03-05
### Added
- Consuming is now possible! Activate either by right clicking a topic in the explorer or from the command palette. Make sure to read the [README](https://github.com/jlandersen/vscode-kafka) for details.

### Changed
 - Some refactorings that improves things behind the scenes here and there

 ### Known issues
 - Expanding configs for brokers in clusters of more than one broker results in an error. Pending fix in kafka-node ([issue](https://github.com/SOHU-Co/kafka-node/issues/1172)).

## [0.5.2] - 2019-02-01
### Changed
- Update to latest kafka-node package which fixes an issue when controller id is 0

## [0.5.1] - 2019-01-30
### Changed
- Fix handling when unable to connect to cluster
- Fix syntax for topic in kafka file when topic name includes number, dot or underscore

## [0.5.0] - 2019-01-21
### Added
- Producing is now possible using the "Kafka" language mode (.kafka files)

### Changed
- Show info message instead of error when no host is configured for certain actions (.g. create topic)

## [0.4.0] - 2019-01-12
### Added
- New consumer group view in explorer
- Configuration entries now available for brokers and topics

### Changed
- Show broker id for brokers in addition to host

## [0.3.0] - 2019-01-09
### Added
- Add create topic action

### Changed
 - Show additional topic partition information in explorer (leader and ISR status)

## [0.2.0] - 2019-01-03
### Added
- Add partition and replica count for topics
- Add port and controller indicator for brokers

## [0.1.0] - 2018-12-31
### Changed
- Fix loading hosts setting on startup

## [0.0.1] - 2018-12-30
- Initial release<|MERGE_RESOLUTION|>--- conflicted
+++ resolved
@@ -4,11 +4,8 @@
 ### Added
 - Added confirmation before deleting a cluster.
 - Added support for topic deletion. Right-click on a topic and select `Delete Topic`. Be aware that, depending on the cluster configuration (`auto.create.topics.enable:true`), deleted topics *might* be recreated automatically after a few moments.
-<<<<<<< HEAD
 - Added support for randomized record templates, in *.kafka producer files. Simply inject mustache-like placeholders of [kafka.js properties](https://github.com/Marak/faker.js#api-methods), like ``{{name.lastName}}`` or ``{{random.number}}``. Some randomized properties can be localized via the `kafka.producers.fakerjs.locale` setting.
-=======
 - Added [instructions](https://github.com/jlandersen/vscode-kafka#ci-builds) to manually install CI builds.
->>>>>>> 1bc50efa
 
 ### Changed
 - Fixed Kafka cluster wizard, no longer disappears when losing focus.
